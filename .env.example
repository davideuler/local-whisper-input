# GROQ API 密钥
GROQ_API_KEY=xxxxx
<<<<<<< HEAD
=======
# 平台配置macos:mac / windows:win
SYSTEM_PLATFORM=mac
# 转录按钮配置（mac 上 option 对应就是 alt）
TRANSCRIPTIONS_BUTTON=alt
# 翻译按钮配置(与转录按钮组合使用)
TRANSLATIONS_BUTTON=shift
>>>>>>> 3a446ac9
# GROQ API 基础 URL
GROQ_BASE_URL=https://api.groq.com/openai/v1
# 是否将繁体中文转换为简体中文 (true/false)
CONVERT_TO_SIMPLIFIED=true
# 是否为输入的文本添加标点符号 (true/false)
ADD_SYMBOL=true
# 为输入的文本添加标点符号的模型 (推荐 llama3-8b-8192/gemma2-9b-it/llama-3.3-70b-versatile)
GROQ_ADD_SYMBOL_MODEL=llama-3.3-70b-versatile<|MERGE_RESOLUTION|>--- conflicted
+++ resolved
@@ -1,14 +1,11 @@
 # GROQ API 密钥
 GROQ_API_KEY=xxxxx
-<<<<<<< HEAD
-=======
 # 平台配置macos:mac / windows:win
 SYSTEM_PLATFORM=mac
 # 转录按钮配置（mac 上 option 对应就是 alt）
 TRANSCRIPTIONS_BUTTON=alt
 # 翻译按钮配置(与转录按钮组合使用)
 TRANSLATIONS_BUTTON=shift
->>>>>>> 3a446ac9
 # GROQ API 基础 URL
 GROQ_BASE_URL=https://api.groq.com/openai/v1
 # 是否将繁体中文转换为简体中文 (true/false)
